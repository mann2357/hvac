# Changelog

## 0.6.2 (UNRELEASED)

BACKWARDS COMPATIBILITY NOTICE:

* With the newly added `hvac.adapters.Request` class, request kwargs can no longer be directly modified via the `_kwargs` attribute on the `Client` class. If runtime modifications to this dictionary are required, callers either need to explictly update the `adapter` propery on the `Client` class or access the `_kwargs` property via the `adapter` property on the `Client` class.

IMPROVEMENTS:

* sphinx documentation and [readthedocs.io project](https://hvac.readthedocs.io/en/latest/) added. [GH-222]
* README.md included in setuptools metadata. [GH-222]
* All `tune_secret_backend()` parameters now accepted. [GH-215]
<<<<<<< HEAD
* Added adapter module with `Request` class to abstract HTTP requests away from the `Client` class.
=======
* Add `read_lease()` method [GH-218]
>>>>>>> c6f47185

Thanks to @bbayszczak, @jvanbrunschot-coolblue for their lovely contributions.

## 0.6.1 (July 5th, 2018)

IMPROVEMENTS:

* Update `unwrap()` method to match current Vault versions [GH-149]
* Initial support for Kubernetes authentication backend [GH-210]
* Initial support for Google Cloud Platform (GCP) authentication backend [GH-206]
* Update enable_secret_backend function to support kv version 2 [GH-201]


BUG FIXES:

* Change URL parsing to allow for routes in the base Vault address (e.g., `https://example.com/vault`) [GH-212].

Thanks to @mracter, @cdsf, @SiN, @seanmalloy, for their lovely contributions.

## 0.6.0 (June 14, 2018)

BACKWARDS COMPATIBILITY NOTICE:

* Token revocation now sends the token in the request payload. Requires Vault >0.6.5
* Various methods have new and/or re-ordered keyword arguments. Code calling these methods with positional arguments
may need to be modified.

IMPROVEMENTS:

* Ensure mount_point Parameter for All AWS EC2 Methods [GH-195]
* Add Methods for Auth Backend Tuning [GH-193]
* Customizable approle path / mount_point [GH-190]
* Add more methods for the userpass backend [GH-175]
* Add transit signature_algorithm parameter [GH-174]
* Add auth_iam_aws() method [GH-170]
* lookup_token function POST token not GET [GH-164]
* Create_role_secret_id with wrap_ttl & fix get_role_secret_id_accessor [GH-159]
* Fixed json() from dict bug and added additional arguments on auth_ec2() method [GH-157]
* Support specifying period when creating EC2 roles [GH-140]
* Added support for /sys/generate-root endpoint [GH-131] / [GH-199]
* Added "auth_cubbyhole" method [GH-119]
* Send token/accessor as a payload to avoid being logged [GH-117]
* Add AppRole delete_role method [GH-112]


BUG FIXES:

* Always Specify auth_type In create_ec2_role [GH-197]
* Fix "double parasing" of JSON response in auth_ec2 method [GH-181]

Thanks to @freimer, @ramiamar, @marcoslopes, @ianwestcott, @marc-sensenich, @sunghyun-lee, @jnaulty, @sijis,
@Myles-Steinhauser-Bose, @oxmane, @ltm, @bchannak, @tkinz27, @crmulliner, for their lovely contributions.

## 0.5.0 (February 20, 2018)

IMPROVEMENTS:

* Added `disallowed_policies` parameter to `create_token_role` method [GH-169]

Thanks to @morganda for their lovely contribution.

## 0.4.0 (February 1, 2018)

IMPROVEMENTS:

* Add support for the `period` parameter on token creation [GH-167]
* Add support for the `cidr_list` parameter for approle secrets [GH-114]

BUG FIXES:

* Documentation is now more accurate [GH-165] / [GH-154]

Thanks to @ti-mo, @dhoeric, @RAbraham, @lhdumittan, @ahsanali for
their lovely contributions.

## 0.3.0 (November 9, 2017)

This is just the highlights, there have been a bunch of changes!

IMPROVEVEMENTS:

* Some AppRole support [GH-77]
* Response Wrapping [GH-85]
* AWS EC2 stuff [GH-107], [GH-109]

BUG FIXES

* Better handling of various error states [GH-79], [GH-125]

Thanks to @ianwestcott, @s3u, @mracter, @intgr, @jkdihenkar, @gaelL,
@henriquegemignani, @bfeeser, @nicr9, @mwielgoszewski, @mtougeron
for their contributions!

## 0.2.17 (December 15, 2016)

IMPROVEMENTS:

* Add token role support [GH-94]
* Add support for Python 2.6 [GH-92]
* Allow setting the explicit_max_ttl when creating a token [GH-81]
* Add support for write response wrapping [GH-85]

BUG FIXES:

* Fix app role endpoints for newer versions of Vault [GH-93]

## 0.2.16 (September 12, 2016)

Thanks to @otakup0pe, @nicr9, @marcoslopes, @caiotomazelli,
and @blarghmatey for their contributions!

IMPROVEMENTS:

* Add EC2 auth support [GH-61]
* Add support for token accessors [GH-69]
* Add support for response wrapping [GH-70]
* Add AppRole auth support [GH-77]

BUG FIXES:

* Fix `no_default_policy` parameter in `create_token` [GH-65]
* Fix EC2 auth double JSON parsing [GH-76]

## 0.2.15 (June 22nd, 2016)

Thanks to @blarghmatey, @stevenmanton, and @ahlinc for their contributions!

IMPROVEMENTS:

* Add methods for manipulating app/user IDs [GH-62]
* Add ability to automatically parse policies with pyhcl [GH-58]
* Add TTL option to `create_userpass` [GH-60]
* Add support for backing up keys on rekey [GH-57]
* Handle non-JSON error responses correctly [GH-46]

BUG FIXES:

* `is_authenticated` now handles new error type for Vault 0.6.0

## 0.2.14 (June 2nd, 2016)

BUG FIXES:

* Fix improper URL being used when leader redirection occurs [GH-56]

## 0.2.13 (May 31st, 2016)

IMPROVEMENTS:

* Add support for Requests sessions [GH-53]

BUG FIXES:

* Properly handle redirects from Vault server [GH-51]

## 0.2.12 (May 12th, 2016)

IMPROVEMENTS:

* Add support for `increment` in renewel of secret [GH-48]

BUG FIXES:

* Use unicode literals when constructing URLs [GH-50]

## 0.2.10 (April 8th, 2016)

IMPROVEMENTS:

* Add support for list operation [GH-47]

## 0.2.9 (March 18th, 2016)

IMPROVEMENTS:

* Add support for nonce during rekey operation [GH-42]
* Add get method for policies [GH-43]
* Add delete method for userpass auth backend [GH-45]
* Add support for response to rekey init

## 0.2.8 (February 2nd, 2016)

IMPROVEMENTS:

* Convenience methods for managing userpass and app-id entries
* Support for new API changes in Vault v0.4.0

## 0.2.7 (December 16th, 2015)

IMPROVEMENTS:

* Add support for PGP keys when rekeying [GH-28]

BUG FIXES:

* Fixed token metadata parameter [GH-27]

## 0.2.6 (October 30th, 2015)

IMPROVEMENTS:

* Add support for `revoke-self`
* Restrict `requests` dependency to modern version

## 0.2.5 (September 29th, 2015)

IMPROVEMENTS:

* Add support for API changes/additions in Vault v0.3.0

    * Tunable config on secret backends
    * MFA on username/password and LDAP auth backends
    * PGP encryption for unseal keys

## 0.2.4 (July 23rd, 2015)

BUG FIXES:

* Fix write response handling [GH-19]

## 0.2.3 (July 18th, 2015)

BUG FIXES

* Fix error handling for next Vault release

IMPROVEMENTS:

* Add support for rekey/rotate APIs

## 0.2.2 (June 12th, 2015)

BUG FIXES:

* Restrict `requests` dependency to 2.5.0 or later

IMPROVEMENTS:

* Return latest seal status from `unseal_multi`

## 0.2.1 (June 3rd, 2015)

BUG FIXES:

* Use arguments passed to `initialize` method

## 0.2.0 (May 25th, 2015)

BACKWARDS COMPATIBILITY NOTICE:

* Requires Vault 0.1.2 or later for `X-Vault-Token` header
* `auth_token` method removed in favor of `token` property
* `read` method no longer raises `hvac.exceptions.InvalidPath` on nonexistent paths

IMPROVEMENTS:

* Tolerate falsey URL in client constructor
* Add ability to auth without changing to new token
* Add `is_authenticated` convenience method
* Return `None` when reading nonexistent path

## 0.1.1 (May 20th, 2015)

IMPROVEMENTS:

* Add `is_sealed` convenience method
* Add `unseal_multi` convenience method

BUG FIXES:

* Remove secret_shares argument from `unseal` method

## 0.1.0 (May 17th, 2015)

* Initial release<|MERGE_RESOLUTION|>--- conflicted
+++ resolved
@@ -11,11 +11,8 @@
 * sphinx documentation and [readthedocs.io project](https://hvac.readthedocs.io/en/latest/) added. [GH-222]
 * README.md included in setuptools metadata. [GH-222]
 * All `tune_secret_backend()` parameters now accepted. [GH-215]
-<<<<<<< HEAD
-* Added adapter module with `Request` class to abstract HTTP requests away from the `Client` class.
-=======
 * Add `read_lease()` method [GH-218]
->>>>>>> c6f47185
+* Added adapter module with `Request` class to abstract HTTP requests away from the `Client` class. [GH-223]
 
 Thanks to @bbayszczak, @jvanbrunschot-coolblue for their lovely contributions.
 
