from unittest import TestCase

import hcl
import requests
from nose.tools import *
from time import sleep

from hvac import Client, exceptions
from hvac.tests import util


def create_client(**kwargs):
    return Client(url='https://localhost:8200',
                  cert=('test/client-cert.pem', 'test/client-key.pem'),
                  verify='test/server-cert.pem',
                  **kwargs)

class IntegrationTest(TestCase):
    @classmethod
    def setUpClass(cls):
        cls.manager = util.ServerManager(config_path='test/vault-tls.hcl', client=create_client())
        cls.manager.start()
        cls.manager.initialize()
        cls.manager.unseal()

    @classmethod
    def tearDownClass(cls):
        cls.manager.stop()

    def root_token(self):
        cls = type(self)
        return cls.manager.root_token

    def setUp(self):
        self.client = create_client(token=self.root_token())

    def test_unseal_multi(self):
        cls = type(self)

        self.client.seal()

        keys = cls.manager.keys

        result = self.client.unseal_multi(keys[0:2])

        assert result['sealed']
        assert result['progress'] == 2

        result = self.client.unseal_reset()

        assert result['progress'] == 0

        result = self.client.unseal_multi(keys[1:3])

        assert result['sealed']
        assert result['progress'] == 2

        result = self.client.unseal_multi(keys[0:1])

        assert not result['sealed']

    def test_seal_unseal(self):
        cls = type(self)

        assert not self.client.is_sealed()

        self.client.seal()

        assert self.client.is_sealed()

        cls.manager.unseal()

        assert not self.client.is_sealed()

    def test_ha_status(self):
        assert 'ha_enabled' in self.client.ha_status

    def test_generic_secret_backend(self):
        self.client.write('secret/foo', zap='zip')
        result = self.client.read('secret/foo')

        assert result['data']['zap'] == 'zip'

        self.client.delete('secret/foo')

    def test_list_directory(self):
        self.client.write('secret/test-list/bar/foo', value='bar')
        self.client.write('secret/test-list/foo', value='bar')
        result = self.client.list('secret/test-list')

        assert result['data']['keys'] == ['bar/', 'foo']

        self.client.delete('secret/test-list/bar/foo')
        self.client.delete('secret/test-list/foo')

    def test_write_with_response(self):
        self.client.enable_secret_backend('transit')

        plaintext = 'test'

        self.client.write('transit/keys/foo')

        result = self.client.write('transit/encrypt/foo', plaintext=plaintext)
        ciphertext = result['data']['ciphertext']

        result = self.client.write('transit/decrypt/foo', ciphertext=ciphertext)
        assert result['data']['plaintext'] == plaintext

    def test_wrap_write(self):
        if 'approle/' not in self.client.list_auth_backends():
            self.client.enable_auth_backend("approle")
        self.client.write("auth/approle/role/testrole")

        result = self.client.write('auth/approle/role/testrole/secret-id', wrap_ttl="10s")

        assert 'token' in result['wrap_info']

        self.client.unwrap(result['wrap_info']['token'])
        self.client.disable_auth_backend("approle")

    def test_read_nonexistent_key(self):
        assert not self.client.read('secret/I/dont/exist')

    def test_auth_backend_manipulation(self):
        assert 'github/' not in self.client.list_auth_backends()

        self.client.enable_auth_backend('github')
        assert 'github/' in self.client.list_auth_backends()

        self.client.token = self.root_token()
        self.client.disable_auth_backend('github')
        assert 'github/' not in self.client.list_auth_backends()

    def test_secret_backend_manipulation(self):
        assert 'test/' not in self.client.list_secret_backends()

        self.client.enable_secret_backend('generic', mount_point='test')
        assert 'test/' in self.client.list_secret_backends()

        self.client.remount_secret_backend('test', 'foobar')
        assert 'test/' not in self.client.list_secret_backends()
        assert 'foobar/' in self.client.list_secret_backends()

        self.client.token = self.root_token()
        self.client.disable_secret_backend('foobar')
        assert 'foobar/' not in self.client.list_secret_backends()

    def test_audit_backend_manipulation(self):
        assert 'tmpfile/' not in self.client.list_audit_backends()

        options = {
            'path': '/tmp/vault.audit.log'
        }

        self.client.enable_audit_backend('file', options=options, name='tmpfile')
        assert 'tmpfile/' in self.client.list_audit_backends()

        self.client.token = self.root_token()
        self.client.disable_audit_backend('tmpfile')
        assert 'tmpfile/' not in self.client.list_audit_backends()

    def prep_policy(self, name):
        text = """
        path "sys" {
          policy = "deny"
        }

        path "secret" {
          policy = "write"
        }
        """
        obj = {
            'path': {
                'sys': {
                    'policy': 'deny'},
                'secret': {
                    'policy': 'write'}
            }
        }

        self.client.set_policy(name, text)

        return text, obj

    def test_policy_manipulation(self):
        assert 'root' in self.client.list_policies()
        assert self.client.get_policy('test') is None

        policy, parsed_policy = self.prep_policy('test')
        assert 'test' in self.client.list_policies()
        assert policy == self.client.get_policy('test')
        assert parsed_policy == self.client.get_policy('test', parse=True)

        self.client.delete_policy('test')
        assert 'test' not in self.client.list_policies()

    def test_json_policy_manipulation(self):
        assert 'root' in self.client.list_policies()

        self.prep_policy('test')
        assert 'test' in self.client.list_policies()

        self.client.delete_policy('test')
        assert 'test' not in self.client.list_policies()

    def test_auth_token_manipulation(self):
        result = self.client.create_token(lease='1h', renewable=True)
        assert result['auth']['client_token']

        lookup = self.client.lookup_token(result['auth']['client_token'])
        assert result['auth']['client_token'] == lookup['data']['id']

        renew = self.client.renew_token(lookup['data']['id'])
        assert result['auth']['client_token'] == renew['auth']['client_token']

        self.client.revoke_token(lookup['data']['id'])

        try:
            lookup = self.client.lookup_token(result['auth']['client_token'])
            assert False
        except exceptions.Forbidden:
            assert True
        except exceptions.InvalidPath:
            assert True
        except exceptions.InvalidRequest:
            assert True

    def test_userpass_auth(self):
        if 'userpass/' in self.client.list_auth_backends():
            self.client.disable_auth_backend('userpass')

        self.client.enable_auth_backend('userpass')

        self.client.write('auth/userpass/users/testuser', password='testpass', policies='not_root')

        result = self.client.auth_userpass('testuser', 'testpass')

        assert self.client.token == result['auth']['client_token']
        assert self.client.is_authenticated()

        self.client.token = self.root_token()
        self.client.disable_auth_backend('userpass')

    def test_create_userpass(self):
        if 'userpass/' not in self.client.list_auth_backends():
            self.client.enable_auth_backend('userpass')

        self.client.create_userpass('testcreateuser', 'testcreateuserpass', policies='not_root')

        result = self.client.auth_userpass('testcreateuser', 'testcreateuserpass')

        assert self.client.token == result['auth']['client_token']
        assert self.client.is_authenticated()

        # Test ttl:
        self.client.token = self.root_token()
        self.client.create_userpass('testcreateuser', 'testcreateuserpass', policies='not_root', ttl='10s')
        self.client.token = result['auth']['client_token']

        result = self.client.auth_userpass('testcreateuser', 'testcreateuserpass')

        assert result['auth']['lease_duration'] == 10

        self.client.token = self.root_token()
        self.client.disable_auth_backend('userpass')

    def test_delete_userpass(self):
        if 'userpass/' not in self.client.list_auth_backends():
            self.client.enable_auth_backend('userpass')

        self.client.create_userpass('testcreateuser', 'testcreateuserpass', policies='not_root')

        result = self.client.auth_userpass('testcreateuser', 'testcreateuserpass')

        assert self.client.token == result['auth']['client_token']
        assert self.client.is_authenticated()

        self.client.token = self.root_token()
        self.client.delete_userpass('testcreateuser')
        assert_raises(exceptions.InvalidRequest, self.client.auth_userpass, 'testcreateuser', 'testcreateuserpass')

    def test_app_id_auth(self):
        if 'app-id/' in self.client.list_auth_backends():
            self.client.disable_auth_backend('app-id')

        self.client.enable_auth_backend('app-id')

        self.client.write('auth/app-id/map/app-id/foo', value='not_root')
        self.client.write('auth/app-id/map/user-id/bar', value='foo')

        result = self.client.auth_app_id('foo', 'bar')

        assert self.client.token == result['auth']['client_token']
        assert self.client.is_authenticated()

        self.client.token = self.root_token()
        self.client.disable_auth_backend('app-id')

    def test_create_app_id(self):
        if 'app-id/' not in self.client.list_auth_backends():
            self.client.enable_auth_backend('app-id')

        self.client.create_app_id('testappid', policies='not_root', display_name='displayname')

        result = self.client.read('auth/app-id/map/app-id/testappid')
        lib_result = self.client.get_app_id('testappid')
        del result['request_id']
        del lib_result['request_id']
        assert result == lib_result

        assert result['data']['key'] == 'testappid'
        assert result['data']['display_name'] == 'displayname'
        assert result['data']['value'] == 'not_root'
        self.client.delete_app_id('testappid')
        assert self.client.get_app_id('testappid')['data'] is None

        self.client.token = self.root_token()
        self.client.disable_auth_backend('app-id')

    def test_create_user_id(self):
        if 'app-id/' not in self.client.list_auth_backends():
            self.client.enable_auth_backend('app-id')

        self.client.create_app_id('testappid', policies='not_root', display_name='displayname')
        self.client.create_user_id('testuserid', app_id='testappid')

        result = self.client.read('auth/app-id/map/user-id/testuserid')
        lib_result = self.client.get_user_id('testuserid')
        del result['request_id']
        del lib_result['request_id']
        assert result == lib_result

        assert result['data']['key'] == 'testuserid'
        assert result['data']['value'] == 'testappid'

        result = self.client.auth_app_id('testappid', 'testuserid')

        assert self.client.token == result['auth']['client_token']
        assert self.client.is_authenticated()
        self.client.token = self.root_token()
        self.client.delete_user_id('testuserid')
        assert self.client.get_user_id('testuserid')['data'] is None

        self.client.token = self.root_token()
        self.client.disable_auth_backend('app-id')

    def test_create_role(self):
        if 'approle/' in self.client.list_auth_backends():
            self.client.disable_auth_backend('approle')
        self.client.enable_auth_backend('approle')

        self.client.create_role('testrole')

        result = self.client.read('auth/approle/role/testrole')
        lib_result = self.client.get_role('testrole')
        del result['request_id']
        del lib_result['request_id']
<<<<<<< HEAD

=======
        
>>>>>>> 5b107c6d
        assert result == lib_result
        self.client.token = self.root_token()
        self.client.disable_auth_backend('approle')

    def test_create_delete_role_secret_id(self):
        if 'approle/' in self.client.list_auth_backends():
            self.client.disable_auth_backend('approle')
        self.client.enable_auth_backend('approle')

        self.client.create_role('testrole')
        create_result = self.client.create_role_secret_id('testrole', {'foo':'bar'})
        secret_id = create_result['data']['secret_id']
        result = self.client.get_role_secret_id('testrole', secret_id)
        assert result['data']['metadata']['foo'] == 'bar'
        self.client.delete_role_secret_id('testrole', secret_id)
        try:
            self.client.get_role_secret_id('testrole', secret_id)
            assert False
<<<<<<< HEAD
        except ValueError:
            assert True
        self.client.token = self.root_token()
        self.client.disable_auth_backend('approle')
=======
        except exceptions.InvalidPath:
            assert True
        self.client.token = self.root_token()
        self.client.disable_auth_backend('approle')        
>>>>>>> 5b107c6d

    def test_auth_approle(self):
        if 'approle/' in self.client.list_auth_backends():
            self.client.disable_auth_backend('approle')
        self.client.enable_auth_backend('approle')

        self.client.create_role('testrole')
        create_result = self.client.create_role_secret_id('testrole', {'foo':'bar'})
        secret_id = create_result['data']['secret_id']
        role_id = self.client.get_role_id('testrole')
        result = self.client.auth_approle(role_id, secret_id)
        assert result['auth']['metadata']['foo'] == 'bar'
<<<<<<< HEAD
        assert self.client.token == result['auth']['client_token']
        assert self.client.is_authenticated()

        self.client.token = self.root_token()
        self.client.disable_auth_backend('approle')
=======
        self.client.token = self.root_token()
        self.client.disable_auth_backend('approle')        
>>>>>>> 5b107c6d

    def test_missing_token(self):
        client = create_client()
        assert not client.is_authenticated()

    def test_invalid_token(self):
        client = create_client(token='not-a-real-token')
        assert not client.is_authenticated()

    def test_illegal_token(self):
        client = create_client(token='token-with-new-line\n')
        try:
            client.is_authenticated()
        except ValueError as e:
            assert 'Invalid header value' in str(e)

    def test_broken_token(self):
        client = create_client(token='\x1b')
        try:
            client.is_authenticated()
        except exceptions.InvalidRequest as e:
            assert "invalid header value" in str(e)

    def test_client_authenticated(self):
        assert self.client.is_authenticated()

    def test_client_logout(self):
        self.client.logout()
        assert not self.client.is_authenticated()

    def test_revoke_self_token(self):
        if 'userpass/' in self.client.list_auth_backends():
            self.client.disable_auth_backend('userpass')

        self.client.enable_auth_backend('userpass')

        self.client.write('auth/userpass/users/testuser', password='testpass', policies='not_root')

        result = self.client.auth_userpass('testuser', 'testpass')

        self.client.revoke_self_token()
        assert not self.client.is_authenticated()

    def test_rekey_multi(self):
        cls = type(self)

        assert not self.client.rekey_status['started']

        self.client.start_rekey()
        assert self.client.rekey_status['started']

        self.client.cancel_rekey()
        assert not self.client.rekey_status['started']

        result = self.client.start_rekey()

        keys = cls.manager.keys

        result = self.client.rekey_multi(keys, nonce=result['nonce'])
        assert result['complete']

        cls.manager.keys = result['keys']
        cls.manager.unseal()

    def test_rotate(self):
        status = self.client.key_status

        self.client.rotate()

        assert self.client.key_status['term'] > status['term']

    def test_tls_auth(self):
        self.client.enable_auth_backend('cert')

        with open('test/client-cert.pem') as fp:
            certificate = fp.read()

        self.client.write('auth/cert/certs/test', display_name='test',
                          policies='not_root', certificate=certificate)

        result = self.client.auth_tls()

    def test_gh51(self):
        key = 'secret/http://test.com'

        self.client.write(key, foo='bar')

        result = self.client.read(key)

        assert result['data']['foo'] == 'bar'

    def test_token_accessor(self):
        # Create token, check accessor is provided
        result = self.client.create_token(lease='1h')
        token_accessor = result['auth'].get('accessor', None)
        assert token_accessor

        # Look up token by accessor, make sure token is excluded from results
        lookup = self.client.lookup_token(token_accessor, accessor=True)
        assert lookup['data']['accessor'] == token_accessor
        assert not lookup['data']['id']

        # Revoke token using the accessor
        self.client.revoke_token(token_accessor, accessor=True)

        # Look up by accessor should fail
        with self.assertRaises(exceptions.InvalidRequest):
            lookup = self.client.lookup_token(token_accessor, accessor=True)

        # As should regular lookup
        with self.assertRaises(exceptions.Forbidden):
            lookup = self.client.lookup_token(result['auth']['client_token'])

    def test_wrapped_token_success(self):
        wrap = self.client.create_token(wrap_ttl='1m')

        # Unwrap token
        result = self.client.unwrap(wrap['wrap_info']['token'])
        assert result['auth']['client_token']

        # Validate token
        lookup = self.client.lookup_token(result['auth']['client_token'])
        assert result['auth']['client_token'] == lookup['data']['id']

    def test_wrapped_token_intercept(self):
        wrap = self.client.create_token(wrap_ttl='1m')

        # Intercept wrapped token
        _ = self.client.unwrap(wrap['wrap_info']['token'])

        # Attempt to retrieve the token after it's been intercepted
        with self.assertRaises(exceptions.Forbidden):
            result = self.client.unwrap(wrap['wrap_info']['token'])

    def test_wrapped_token_cleanup(self):
        wrap = self.client.create_token(wrap_ttl='1m')

        _token = self.client.token
        _ = self.client.unwrap(wrap['wrap_info']['token'])
        assert self.client.token == _token

    def test_wrapped_token_revoke(self):
        wrap = self.client.create_token(wrap_ttl='1m')

        # Revoke token before it's unwrapped
        self.client.revoke_token(wrap['wrap_info']['wrapped_accessor'], accessor=True)

        # Unwrap token anyway
        result = self.client.unwrap(wrap['wrap_info']['token'])
        assert result['auth']['client_token']

        # Attempt to validate token
        with self.assertRaises(exceptions.Forbidden):
<<<<<<< HEAD
            lookup = self.client.lookup_token(result['auth']['client_token'])

    def test_create_token_explicit_max_ttl(self):

        token = self.client.create_token(ttl='30m', explicit_max_ttl='5m')

        assert token['auth']['client_token']

        assert token['auth']['lease_duration'] == 300

        # Validate token
        lookup = self.client.lookup_token(token['auth']['client_token'])
        assert token['auth']['client_token'] == lookup['data']['id']

    def test_create_token_max_ttl(self):

        token = self.client.create_token(ttl='5m')

        assert token['auth']['client_token']

        assert token['auth']['lease_duration'] == 300

        # Validate token
        lookup = self.client.lookup_token(token['auth']['client_token'])
        assert token['auth']['client_token'] == lookup['data']['id']

    def test_token_roles(self):
        # No roles, list_token_roles == None
        before = self.client.list_token_roles()
        assert not before

        # Create token role
        assert self.client.create_token_role('testrole').status_code == 204

        # List token roles
        during = self.client.list_token_roles()['data']['keys']
        assert len(during) == 1
        assert during[0] == 'testrole'

        # Delete token role
        self.client.delete_token_role('testrole')

        # No roles, list_token_roles == None
        after = self.client.list_token_roles()
        assert not after

    def test_create_token_w_role(self):
        # Create policy
        self.prep_policy('testpolicy')

        # Create token role w/ policy
        assert self.client.create_token_role('testrole',
                allowed_policies='testpolicy').status_code == 204

        # Create token against role
        token = self.client.create_token(lease='1h', role='testrole')
        assert token['auth']['client_token']
        assert token['auth']['policies'] == ['default', 'testpolicy']

        # Cleanup
        self.client.delete_token_role('testrole')
        self.client.delete_policy('testpolicy')

    def test_ec2_role_crud(self):
        if 'aws-ec2/' in self.client.list_auth_backends():
            self.client.disable_auth_backend('aws-ec2')
        self.client.enable_auth_backend('aws-ec2')

        # create a policy to associate with the role
        self.prep_policy('ec2rolepolicy')

        # attempt to get a list of roles before any exist
        no_roles = self.client.list_ec2_roles()
        # doing so should succeed and return None
        assert (no_roles is None)

        # TODO test parameters of role creation more thoroughly
        self.client.create_ec2_role('foo', 'ami-notarealami',
                                    policies='ec2rolepolicy')

        roles = self.client.list_ec2_roles()

        assert('foo' in roles['data']['keys'])

        role = self.client.get_ec2_role('foo')

        assert('ec2rolepolicy' in role['data']['policies'])

        self.client.delete_ec2_role('foo')
        self.client.delete_policy('ec2rolepolicy')

        self.client.disable_auth_backend('aws-ec2')
=======
            lookup = self.client.lookup_token(result['auth']['client_token'])
>>>>>>> 5b107c6d
<|MERGE_RESOLUTION|>--- conflicted
+++ resolved
@@ -1,4 +1,4 @@
-from unittest import TestCase
+from unittest import TestCase, skipIf
 
 import hcl
 import requests
@@ -46,16 +46,7 @@
         assert result['sealed']
         assert result['progress'] == 2
 
-        result = self.client.unseal_reset()
-
-        assert result['progress'] == 0
-
-        result = self.client.unseal_multi(keys[1:3])
-
-        assert result['sealed']
-        assert result['progress'] == 2
-
-        result = self.client.unseal_multi(keys[0:1])
+        result = self.client.unseal_multi(keys[2:3])
 
         assert not result['sealed']
 
@@ -106,18 +97,6 @@
         result = self.client.write('transit/decrypt/foo', ciphertext=ciphertext)
         assert result['data']['plaintext'] == plaintext
 
-    def test_wrap_write(self):
-        if 'approle/' not in self.client.list_auth_backends():
-            self.client.enable_auth_backend("approle")
-        self.client.write("auth/approle/role/testrole")
-
-        result = self.client.write('auth/approle/role/testrole/secret-id', wrap_ttl="10s")
-
-        assert 'token' in result['wrap_info']
-
-        self.client.unwrap(result['wrap_info']['token'])
-        self.client.disable_auth_backend("approle")
-
     def test_read_nonexistent_key(self):
         assert not self.client.read('secret/I/dont/exist')
 
@@ -159,8 +138,11 @@
         self.client.disable_audit_backend('tmpfile')
         assert 'tmpfile/' not in self.client.list_audit_backends()
 
-    def prep_policy(self, name):
-        text = """
+    def test_policy_manipulation(self):
+        assert 'root' in self.client.list_policies()
+        assert self.client.get_policy('test') is None
+
+        policy = """
         path "sys" {
           policy = "deny"
         }
@@ -169,7 +151,7 @@
           policy = "write"
         }
         """
-        obj = {
+        parsed_policy = {
             'path': {
                 'sys': {
                     'policy': 'deny'},
@@ -178,15 +160,7 @@
             }
         }
 
-        self.client.set_policy(name, text)
-
-        return text, obj
-
-    def test_policy_manipulation(self):
-        assert 'root' in self.client.list_policies()
-        assert self.client.get_policy('test') is None
-
-        policy, parsed_policy = self.prep_policy('test')
+        self.client.set_policy('test', policy)
         assert 'test' in self.client.list_policies()
         assert policy == self.client.get_policy('test')
         assert parsed_policy == self.client.get_policy('test', parse=True)
@@ -197,14 +171,25 @@
     def test_json_policy_manipulation(self):
         assert 'root' in self.client.list_policies()
 
-        self.prep_policy('test')
+        policy = {
+            "path": {
+                "sys": {
+                    "policy": "deny"
+                },
+                "secret": {
+                    "policy": "write"
+                }
+            }
+        }
+
+        self.client.set_policy('test', policy)
         assert 'test' in self.client.list_policies()
 
         self.client.delete_policy('test')
         assert 'test' not in self.client.list_policies()
 
     def test_auth_token_manipulation(self):
-        result = self.client.create_token(lease='1h', renewable=True)
+        result = self.client.create_token(lease='1h')
         assert result['auth']['client_token']
 
         lookup = self.client.lookup_token(result['auth']['client_token'])
@@ -355,11 +340,7 @@
         lib_result = self.client.get_role('testrole')
         del result['request_id']
         del lib_result['request_id']
-<<<<<<< HEAD
-
-=======
         
->>>>>>> 5b107c6d
         assert result == lib_result
         self.client.token = self.root_token()
         self.client.disable_auth_backend('approle')
@@ -378,17 +359,10 @@
         try:
             self.client.get_role_secret_id('testrole', secret_id)
             assert False
-<<<<<<< HEAD
-        except ValueError:
-            assert True
-        self.client.token = self.root_token()
-        self.client.disable_auth_backend('approle')
-=======
         except exceptions.InvalidPath:
             assert True
         self.client.token = self.root_token()
         self.client.disable_auth_backend('approle')        
->>>>>>> 5b107c6d
 
     def test_auth_approle(self):
         if 'approle/' in self.client.list_auth_backends():
@@ -401,16 +375,8 @@
         role_id = self.client.get_role_id('testrole')
         result = self.client.auth_approle(role_id, secret_id)
         assert result['auth']['metadata']['foo'] == 'bar'
-<<<<<<< HEAD
-        assert self.client.token == result['auth']['client_token']
-        assert self.client.is_authenticated()
-
-        self.client.token = self.root_token()
-        self.client.disable_auth_backend('approle')
-=======
         self.client.token = self.root_token()
         self.client.disable_auth_backend('approle')        
->>>>>>> 5b107c6d
 
     def test_missing_token(self):
         client = create_client()
@@ -564,99 +530,4 @@
 
         # Attempt to validate token
         with self.assertRaises(exceptions.Forbidden):
-<<<<<<< HEAD
-            lookup = self.client.lookup_token(result['auth']['client_token'])
-
-    def test_create_token_explicit_max_ttl(self):
-
-        token = self.client.create_token(ttl='30m', explicit_max_ttl='5m')
-
-        assert token['auth']['client_token']
-
-        assert token['auth']['lease_duration'] == 300
-
-        # Validate token
-        lookup = self.client.lookup_token(token['auth']['client_token'])
-        assert token['auth']['client_token'] == lookup['data']['id']
-
-    def test_create_token_max_ttl(self):
-
-        token = self.client.create_token(ttl='5m')
-
-        assert token['auth']['client_token']
-
-        assert token['auth']['lease_duration'] == 300
-
-        # Validate token
-        lookup = self.client.lookup_token(token['auth']['client_token'])
-        assert token['auth']['client_token'] == lookup['data']['id']
-
-    def test_token_roles(self):
-        # No roles, list_token_roles == None
-        before = self.client.list_token_roles()
-        assert not before
-
-        # Create token role
-        assert self.client.create_token_role('testrole').status_code == 204
-
-        # List token roles
-        during = self.client.list_token_roles()['data']['keys']
-        assert len(during) == 1
-        assert during[0] == 'testrole'
-
-        # Delete token role
-        self.client.delete_token_role('testrole')
-
-        # No roles, list_token_roles == None
-        after = self.client.list_token_roles()
-        assert not after
-
-    def test_create_token_w_role(self):
-        # Create policy
-        self.prep_policy('testpolicy')
-
-        # Create token role w/ policy
-        assert self.client.create_token_role('testrole',
-                allowed_policies='testpolicy').status_code == 204
-
-        # Create token against role
-        token = self.client.create_token(lease='1h', role='testrole')
-        assert token['auth']['client_token']
-        assert token['auth']['policies'] == ['default', 'testpolicy']
-
-        # Cleanup
-        self.client.delete_token_role('testrole')
-        self.client.delete_policy('testpolicy')
-
-    def test_ec2_role_crud(self):
-        if 'aws-ec2/' in self.client.list_auth_backends():
-            self.client.disable_auth_backend('aws-ec2')
-        self.client.enable_auth_backend('aws-ec2')
-
-        # create a policy to associate with the role
-        self.prep_policy('ec2rolepolicy')
-
-        # attempt to get a list of roles before any exist
-        no_roles = self.client.list_ec2_roles()
-        # doing so should succeed and return None
-        assert (no_roles is None)
-
-        # TODO test parameters of role creation more thoroughly
-        self.client.create_ec2_role('foo', 'ami-notarealami',
-                                    policies='ec2rolepolicy')
-
-        roles = self.client.list_ec2_roles()
-
-        assert('foo' in roles['data']['keys'])
-
-        role = self.client.get_ec2_role('foo')
-
-        assert('ec2rolepolicy' in role['data']['policies'])
-
-        self.client.delete_ec2_role('foo')
-        self.client.delete_policy('ec2rolepolicy')
-
-        self.client.disable_auth_backend('aws-ec2')
-=======
-            lookup = self.client.lookup_token(result['auth']['client_token'])
->>>>>>> 5b107c6d
+            lookup = self.client.lookup_token(result['auth']['client_token'])