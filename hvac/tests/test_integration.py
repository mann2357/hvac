--- conflicted
+++ resolved
@@ -1,15 +1,8 @@
-<<<<<<< HEAD
+import binascii
 import sys
-import binascii
 from base64 import b64decode
 from unittest import TestCase
 from uuid import UUID
-
-from nose.tools import *
-=======
-from unittest import TestCase
-
->>>>>>> 7d21eb8a
 
 from hvac import Client, exceptions
 from hvac.tests import util
@@ -1037,7 +1030,58 @@
 
         self.client.disable_auth_backend('aws-ec2')
 
-<<<<<<< HEAD
+    def test_ec2_role_token_lifespan(self):
+        if 'aws-ec2/' not in self.client.list_auth_backends():
+            self.client.enable_auth_backend('aws-ec2')
+
+        # create a policy to associate with the role
+        self.prep_policy('ec2rolepolicy')
+
+        # create a role with no TTL
+        self.client.create_ec2_role('foo',
+                                    'ami-notarealami',
+                                    policies='ec2rolepolicy')
+
+        # create a role with a 1hr TTL
+        self.client.create_ec2_role('bar',
+                                    'ami-notarealami',
+                                    ttl='1h',
+                                    policies='ec2rolepolicy')
+
+        # create a role with a 3-day max TTL
+        self.client.create_ec2_role('baz',
+                                    'ami-notarealami',
+                                    max_ttl='72h',
+                                    policies='ec2rolepolicy')
+
+        # create a role with 1-day period
+        self.client.create_ec2_role('qux',
+                                    'ami-notarealami',
+                                    period='24h',
+                                    policies='ec2rolepolicy')
+
+        foo_role = self.client.get_ec2_role('foo')
+        assert (foo_role['data']['ttl'] == 0)
+
+        bar_role = self.client.get_ec2_role('bar')
+        assert (bar_role['data']['ttl'] == 3600)
+
+        baz_role = self.client.get_ec2_role('baz')
+        assert (baz_role['data']['max_ttl'] == 259200)
+
+        qux_role = self.client.get_ec2_role('qux')
+        assert (qux_role['data']['period'] == 86400)
+
+        # teardown
+        self.client.delete_ec2_role('foo')
+        self.client.delete_ec2_role('bar')
+        self.client.delete_ec2_role('baz')
+        self.client.delete_ec2_role('qux')
+
+        self.client.delete_policy('ec2rolepolicy')
+
+        self.client.disable_auth_backend('aws-ec2')
+
     def test_start_generate_root_with_completion(self):
         test_otp = 'RSMGkAqBH5WnVLrDTbZ+UQ=='
 
@@ -1093,58 +1137,6 @@
 
         self.client.cancel_generate_root()
         self.assertFalse(self.client.generate_root_status['started'])
-=======
-    def test_ec2_role_token_lifespan(self):
-        if 'aws-ec2/' not in self.client.list_auth_backends():
-            self.client.enable_auth_backend('aws-ec2')
-
-        # create a policy to associate with the role
-        self.prep_policy('ec2rolepolicy')
-
-        # create a role with no TTL
-        self.client.create_ec2_role('foo',
-                                    'ami-notarealami',
-                                    policies='ec2rolepolicy')
-
-        # create a role with a 1hr TTL
-        self.client.create_ec2_role('bar',
-                                    'ami-notarealami',
-                                    ttl='1h',
-                                    policies='ec2rolepolicy')
-
-        # create a role with a 3-day max TTL
-        self.client.create_ec2_role('baz',
-                                    'ami-notarealami',
-                                    max_ttl='72h',
-                                    policies='ec2rolepolicy')
-
-        # create a role with 1-day period
-        self.client.create_ec2_role('qux',
-                                    'ami-notarealami',
-                                    period='24h',
-                                    policies='ec2rolepolicy')
-
-        foo_role = self.client.get_ec2_role('foo')
-        assert (foo_role['data']['ttl'] == 0)
-
-        bar_role = self.client.get_ec2_role('bar')
-        assert (bar_role['data']['ttl'] == 3600)
-
-        baz_role = self.client.get_ec2_role('baz')
-        assert (baz_role['data']['max_ttl'] == 259200)
-
-        qux_role = self.client.get_ec2_role('qux')
-        assert (qux_role['data']['period'] == 86400)
-
-        # teardown
-        self.client.delete_ec2_role('foo')
-        self.client.delete_ec2_role('bar')
-        self.client.delete_ec2_role('baz')
-        self.client.delete_ec2_role('qux')
-
-        self.client.delete_policy('ec2rolepolicy')
-
-        self.client.disable_auth_backend('aws-ec2')
 
     def test_auth_ec2_alternate_mount_point_with_no_client_token_exception(self):
         test_mount_point = 'aws-custom-path'
@@ -1236,5 +1228,4 @@
             second=response['data']['max_lease_ttl']
         )
 
-        self.client.disable_auth_backend(mount_point=test_mount_point)
->>>>>>> 7d21eb8a
+        self.client.disable_auth_backend(mount_point=test_mount_point)