--- conflicted
+++ resolved
@@ -837,14 +837,9 @@
         return self._get('/v1/auth/aws-ec2/config/certificates', params=params).json()
 
     def create_ec2_role(self, role, bound_ami_id=None, bound_account_id=None, bound_iam_role_arn=None,
-<<<<<<< HEAD
-                        bound_iam_instance_profile_arn=None, role_tag=None, ttl=None, max_ttl=None,
-                        period=None, policies=None, allow_instance_migration=False,
-=======
                         bound_iam_instance_profile_arn=None, bound_region=None, bound_vpc_id=None, bound_subnet_id=None,
-                        role_tag=None, max_ttl=None, policies=None, allow_instance_migration=False,
->>>>>>> 83a08411
-                        disallow_reauthentication=False, **kwargs):
+                        role_tag=None,  ttl=None, max_ttl=None, period=None, policies=None,
+                        allow_instance_migration=False, disallow_reauthentication=False, **kwargs):
         """
         POST /auth/aws-ec2/role/<role>
         """
